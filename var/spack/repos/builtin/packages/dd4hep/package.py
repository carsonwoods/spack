--- conflicted
+++ resolved
@@ -21,13 +21,10 @@
     version('master', branch='master')
     version('1.11.0', commit='280c7d748d56a704699408ac8e57815d029b169a')
     version('1.10.0', commit='9835d1813c07d9d5850d1e68276c0171d1726801')
-<<<<<<< HEAD
-=======
 
     # Workarounds for various TBB issues in DD4hep v1.11
     # See https://github.com/AIDASoft/DD4hep/pull/613 .
     patch('tbb-workarounds.patch', when='@1.11.0')
->>>>>>> 3b2c534e
 
     variant('xercesc', default=False, description="Enable 'Detector Builders' based on XercesC")
     variant('geant4', default=False, description="Enable the simulation part based on Geant4")

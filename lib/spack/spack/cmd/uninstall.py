--- conflicted
+++ resolved
@@ -5,14 +5,10 @@
 
 from __future__ import print_function
 
-<<<<<<< HEAD
 import argparse
 import copy
 import sys
-=======
-import sys
 import itertools
->>>>>>> 3b2c534e
 
 import spack.cmd
 import spack.environment as ev
@@ -61,7 +57,6 @@
         "If used in an environment, all packages in the environment "
         "will be uninstalled.")
 
-<<<<<<< HEAD
     subparser.add_argument(
         'packages',
         nargs=argparse.REMAINDER,
@@ -71,8 +66,6 @@
         '-u', '--upstream', action='store', default=None,
         dest='upstream', metavar='UPSTREAM_NAME',
         help='specify which upstream spack to uninstall from')
-=======
->>>>>>> 3b2c534e
 
     subparser.add_argument(
         '-g', '--global', action='store_true',
@@ -279,7 +272,6 @@
         for item in ready:
             item.do_uninstall(force=force)
 
-<<<<<<< HEAD
     # write any changes made to the active environment
     if env:
         env.write()
@@ -291,8 +283,6 @@
     spack.config.set('config:active_upstream', None,
                      scope='user')
 
-=======
->>>>>>> 3b2c534e
 
 def get_uninstall_list(args, specs, env):
     # Gets the list of installed specs that match the ones give via cli
